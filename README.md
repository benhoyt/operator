<<<<<<< HEAD
Ops-Scenario
============

This is a python library that you can use to run scenario-based tests.

Where the Harness enables you to procedurally mock pieces of the state the charm needs to function, Scenario tests allow
you to declaratively define the state all at once, and use it as a sort of context against which you can fire a single
event on the charm and execute its logic.

This puts scenario tests somewhere in between unit and integration tests.

Scenario tests nudge you into thinking of charms as an input->output function. Input is what we call a `Scene`: the
union of an `event` (why am I being executed) and a `context` (am I leader? what is my relation data? what is my
config?...).
The output is another context instance: the context after the charm has had a chance to interact with the mocked juju
model.

![state transition model depiction](resources/state-transition-model.png)

Scenario-testing a charm, then, means verifying that:

- the charm does not raise uncaught exceptions while handling the scene
- the output state (or the diff with the input state) is as expected.


# Core concepts as a metaphor
I like metaphors, so here we go:
- There is a theatre stage.
- You pick an actor (a Charm) to put on the stage. Not just any actor: an improv one.
- You arrange the stage with content that the actor will have to interact with. This consists of selecting:
    - An initial situation (State) in which the actor is, e.g. is the actor the main role or an NPC (is_leader), or what other actors are there around it, what is written in those pebble-shaped books on the table?
    - Something that has just happened (an Event) and to which the actor has to react (e.g. one of the NPCs leaves the stage (relation-departed), or the content of one of the books changes).
- How the actor will react to the event will have an impact on the context: e.g. the actor might knock over a table (a container), or write something down into one of the books.


# Core concepts not as a metaphor
Scenario tests are about running assertions on atomic state transitions treating the charm being tested like a black box.
An initial state goes in, an event occurs (say, `'start'`) and a new state comes out.
Scenario tests are about validating the transition, that is, consistency-checking the delta between the two states, and verifying the charm author's expectations.

Comparing scenario tests with `Harness` tests:
- Harness exposes an imperative API: the user is expected to call methods on the Harness driving it to the desired , then verify the validity of the state.
- Harness instantiates the charm once, then allows you to fire multiple events on the charm, which is breeding ground for subtle bugs. Scenario tests are centered around testing single state transitions, that is, one event at a time. This ensures that the execution environment is as clean as possible (for a unit test).
- Harness maintains a model of the juju Model, which is a maintenance burden and adds complexity. Scenario mocks at the level of hook tools and stores all mocking data in a monolithic data structure (the State), which makes it more lightweight and portable.
- TODO: Scenario can mock at the level of hook tools. Decoupling charm and context allows us to swap out easily any part of this flow, and even share context data across charms, codebases, teams...

# Writing scenario tests
A scenario test consists of three broad steps:

- Arrange:
    - declare the input state
    - select an event to fire
- Act:
    - run the state (i.e. obtain the output state)
- Assert:
    - verify that the output state is how you expect it to be
    - verify that the delta with the input state is what you expect it to be

The most basic scenario is the so-called `null scenario`: one in which all is defaulted and barely any data is
available. The charm has no config, no relations, no networks, and no leadership.

With that, we can write the simplest possible scenario test:

```python
from scenario.state import State
from ops.charm import CharmBase


class MyCharm(CharmBase):
    pass


def test_scenario_base():
    out = State().trigger(
        'start', 
        MyCharm, meta={"name": "foo"})
    assert out.status.unit == ('unknown', '')
```

Now let's start making it more complicated.
Our charm sets a special state if it has leadership on 'start':

```python
import pytest
from scenario.state import State
from ops.charm import CharmBase
from ops.model import ActiveStatus


class MyCharm(CharmBase):
    def __init__(self, ...):
        self.framework.observe(self.on.start, self._on_start)

    def _on_start(self, _):
        if self.unit.is_leader():
            self.unit.status = ActiveStatus('I rule')
        else:
            self.unit.status = ActiveStatus('I am ruled')


@pytest.mark.parametrize('leader', (True, False))
def test_status_leader(leader):
    out = State(leader=leader).trigger(
        'start', 
        MyCharm,
        meta={"name": "foo"})
    assert out.status.unit == ('active', 'I rule' if leader else 'I am ruled')
```

By defining the right state we can programmatically define what answers will the charm get to all the questions it can ask the juju model: am I leader? What are my relations? What is the remote unit I'm talking to? etc...

## Relations

You can write scenario tests to verify the shape of relation data:

```python
from ops.charm import CharmBase

from scenario.state import Relation, State


# This charm copies over remote app data to local unit data
class MyCharm(CharmBase):
    ...

    def _on_event(self, e):
        rel = e.relation
        assert rel.app.name == 'remote'
        assert rel.data[self.unit]['abc'] == 'foo'
        rel.data[self.unit]['abc'] = rel.data[e.app]['cde']


def test_relation_data():
    out = State(relations=[
        Relation(
            endpoint="foo",
            interface="bar",
            remote_app_name="remote",
            local_unit_data={"abc": "foo"},
            remote_app_data={"cde": "baz!"},
        ),
    ]
    ).trigger("start", MyCharm, meta={"name": "foo"})

    assert out.relations[0].local_unit_data == {"abc": "baz!"}
    # you can do this to check that there are no other differences:
    assert out.relations == [
        Relation(
            endpoint="foo",
            interface="bar",
            remote_app_name="remote",
            local_unit_data={"abc": "baz!"},
            remote_app_data={"cde": "baz!"},
        ),
    ]

# which is very idiomatic and superbly explicit. Noice.
```

## Containers

When testing a kubernetes charm, you can mock container interactions.
When using the null state (`State()`), there will be no containers. So if the charm were to `self.unit.containers`, it would get back an empty dict.

To give the charm access to some containers, you need to pass them to the input state, like so:
`State(containers=...)`

An example of a scene including some containers:
```python
from scenario.state import Container, State
state = State(containers=[
    Container(name="foo", can_connect=True),
    Container(name="bar", can_connect=False)
])
```

In this case, `self.unit.get_container('foo').can_connect()` would return `True`, while for 'bar' it would give `False`.

You can configure a container to have some files in it:

```python
from pathlib import Path

from scenario.state import Container, State, Mount

local_file = Path('/path/to/local/real/file.txt')

state = State(containers=[
    Container(name="foo",
              can_connect=True,
              mounts={'local': Mount('/local/share/config.yaml', local_file)})
]
)
```

In this case, if the charm were to:
```python
def _on_start(self, _):
    foo = self.unit.get_container('foo')
    content = foo.pull('/local/share/config.yaml').read()
```

then `content` would be the contents of our locally-supplied `file.txt`. You can use `tempdir` for nicely wrapping strings and passing them to the charm via the container.

`container.push` works similarly, so you can write a test like:

```python
import tempfile
from ops.charm import CharmBase
from scenario.state import State, Container, Mount


class MyCharm(CharmBase):
    def _on_start(self, _):
        foo = self.unit.get_container('foo')
        foo.push('/local/share/config.yaml', "TEST", make_dirs=True)


def test_pebble_push():
    local_file = tempfile.TemporaryFile()
    container = Container(name='foo',
                          mounts={'local': Mount('/local/share/config.yaml', local_file.name)})
    out = State(
        containers=[container]
    ).trigger(
        container.pebble_ready_event,
        MyCharm,
        meta={"name": "foo", "containers": {"foo": {}}},
    )
    assert local_file.open().read() == "TEST"
```

`container.pebble_ready_event` is syntactic sugar for: `Event("foo-pebble-ready", container=container)`. The reason we need to associate the container with the event is that the Framework uses an envvar to determine which container the pebble-ready event is about (it does not use the event name). Scenario needs that information, similarly, for injecting that envvar into the charm's runtime.

`container.exec` is a tad more complicated, but if you get to this low a level of simulation, you probably will have far worse issues to deal with.
You need to specify, for each possible command the charm might run on the container, what the result of that would be: its return code, what will be written to stdout/stderr.

```python
from ops.charm import CharmBase

from scenario.state import State, Container, ExecOutput

LS_LL = """
.rw-rw-r--  228 ubuntu ubuntu 18 jan 12:05 -- charmcraft.yaml    
.rw-rw-r--  497 ubuntu ubuntu 18 jan 12:05 -- config.yaml        
.rw-rw-r--  900 ubuntu ubuntu 18 jan 12:05 -- CONTRIBUTING.md    
drwxrwxr-x    - ubuntu ubuntu 18 jan 12:06 -- lib                
"""


class MyCharm(CharmBase):
    def _on_start(self, _):
        foo = self.unit.get_container('foo')
        proc = foo.exec(['ls', '-ll'])
        stdout, _ = proc.wait_output()
        assert stdout == LS_LL


def test_pebble_exec():
    container = Container(
        name='foo',
        exec_mock={
            ('ls', '-ll'):  # this is the command we're mocking
                ExecOutput(return_code=0,  # this data structure contains all we need to mock the call.
                           stdout=LS_LL)
        }
    )
    out = State(
        containers=[container]
    ).trigger(
        container.pebble_ready_event,
        MyCharm,
        meta={"name": "foo", "containers": {"foo": {}}},
    )
```


# Deferred events

Scenario allows you to accurately simulate the Operator Framework's event queue. The event queue is responsible for keeping track of the deferred events. 
On the input side, you can verify that if the charm triggers with this and that event in its queue (they would be there because they had been deferred in the previous run), then the output state is valid.

```python
from scenario import State, deferred


class MyCharm(...):
    ...
    def _on_update_status(self, e):
        e.defer()
    def _on_start(self, e):
        e.defer()

        
def test_start_on_deferred_update_status(MyCharm):
    """Test charm execution if a 'start' is dispatched when in the previous run an update-status had been deferred."""
    out = State(
      deferred=[
            deferred('update_status', 
                     handler=MyCharm._on_update_status)
        ]
    ).trigger('start', MyCharm)
    assert len(out.deferred) == 1
    assert out.deferred[0].name == 'start'
```

You can also generate the 'deferred' data structure (called a `DeferredEvent`) from the corresponding Event (and the handler):

```python
from scenario import Event, Relation

class MyCharm(...):
    ...

deferred_start = Event('start').deferred(MyCharm._on_start)
deferred_install = Event('install').deferred(MyCharm._on_start)
...

# relation events:
foo_relation = Relation('foo') 
deferred_relation_changed_evt = foo_relation.changed_event.deferred(handler=MyCharm._on_foo_relation_changed)
```

On the output side, you can verify that an event that you expect to have been deferred during this trigger, has indeed been deferred.

```python
from scenario import State


class MyCharm(...):
    ...
    def _on_start(self, e):
        e.defer()

        
def test_defer(MyCharm):
    out = State().trigger('start', MyCharm)
    assert len(out.deferred) == 1
    assert out.deferred[0].name == 'start'
```


## Deferring relation events

If you want to test relation event deferrals, some extra care needs to be taken. RelationEvents hold references to the Relation instance they are about. So do they in Scenario. You can use the `deferred` helper to generate the data structure:

```python
from scenario import State, Relation, deferred


class MyCharm(...):
    ...
    def _on_foo_relation_changed(self, e):
        e.defer()

        
def test_start_on_deferred_update_status(MyCharm):
    foo_relation = Relation('foo') 
    State(
      relations=[foo_relation],
      deferred=[
            deferred('foo_relation_changed', 
                     handler=MyCharm._on_foo_relation_changed,
                     relation=foo_relation)
        ]
    )
```

but you can also use a shortcut from the relation event itself, as mentioned above:

```python
from scenario import Relation

class MyCharm(...):
    ...

foo_relation = Relation('foo') 
foo_relation.changed_event.deferred(handler=MyCharm._on_foo_relation_changed)
```


## Fine-tuning
The `deferred` helper Scenario provides will not support out of the box all custom event subclasses, or events emitted by charm libraries or objects other than the main charm class.

For general-purpose usage, you will need to instantiate `DeferredEvent` directly.

```python
from scenario import DeferredEvent

my_deferred_event = DeferredEvent(
   handle_path='MyCharm/MyCharmLib/on/database_ready[1]',
   owner='MyCharmLib',  # the object observing the event. Could also be MyCharm.
   observer='_on_database_ready'
)

```


# TODOS:
- State-State consistency checks.
- State-Metadata consistency checks.
- When ops supports namespace packages, allow `pip install ops[scenario]` and nest the whole package under `/ops`.
- Recorder
=======
THIS REPO IS BEING MIGRATED TO https://github.com/canonical/ops-scenario
After the currently open PRs are closed, this repo will be euthanized. Don't open new issues/PRs in here.
>>>>>>> fa03c967
<|MERGE_RESOLUTION|>--- conflicted
+++ resolved
@@ -1,408 +1,2 @@
-<<<<<<< HEAD
-Ops-Scenario
-============
-
-This is a python library that you can use to run scenario-based tests.
-
-Where the Harness enables you to procedurally mock pieces of the state the charm needs to function, Scenario tests allow
-you to declaratively define the state all at once, and use it as a sort of context against which you can fire a single
-event on the charm and execute its logic.
-
-This puts scenario tests somewhere in between unit and integration tests.
-
-Scenario tests nudge you into thinking of charms as an input->output function. Input is what we call a `Scene`: the
-union of an `event` (why am I being executed) and a `context` (am I leader? what is my relation data? what is my
-config?...).
-The output is another context instance: the context after the charm has had a chance to interact with the mocked juju
-model.
-
-![state transition model depiction](resources/state-transition-model.png)
-
-Scenario-testing a charm, then, means verifying that:
-
-- the charm does not raise uncaught exceptions while handling the scene
-- the output state (or the diff with the input state) is as expected.
-
-
-# Core concepts as a metaphor
-I like metaphors, so here we go:
-- There is a theatre stage.
-- You pick an actor (a Charm) to put on the stage. Not just any actor: an improv one.
-- You arrange the stage with content that the actor will have to interact with. This consists of selecting:
-    - An initial situation (State) in which the actor is, e.g. is the actor the main role or an NPC (is_leader), or what other actors are there around it, what is written in those pebble-shaped books on the table?
-    - Something that has just happened (an Event) and to which the actor has to react (e.g. one of the NPCs leaves the stage (relation-departed), or the content of one of the books changes).
-- How the actor will react to the event will have an impact on the context: e.g. the actor might knock over a table (a container), or write something down into one of the books.
-
-
-# Core concepts not as a metaphor
-Scenario tests are about running assertions on atomic state transitions treating the charm being tested like a black box.
-An initial state goes in, an event occurs (say, `'start'`) and a new state comes out.
-Scenario tests are about validating the transition, that is, consistency-checking the delta between the two states, and verifying the charm author's expectations.
-
-Comparing scenario tests with `Harness` tests:
-- Harness exposes an imperative API: the user is expected to call methods on the Harness driving it to the desired , then verify the validity of the state.
-- Harness instantiates the charm once, then allows you to fire multiple events on the charm, which is breeding ground for subtle bugs. Scenario tests are centered around testing single state transitions, that is, one event at a time. This ensures that the execution environment is as clean as possible (for a unit test).
-- Harness maintains a model of the juju Model, which is a maintenance burden and adds complexity. Scenario mocks at the level of hook tools and stores all mocking data in a monolithic data structure (the State), which makes it more lightweight and portable.
-- TODO: Scenario can mock at the level of hook tools. Decoupling charm and context allows us to swap out easily any part of this flow, and even share context data across charms, codebases, teams...
-
-# Writing scenario tests
-A scenario test consists of three broad steps:
-
-- Arrange:
-    - declare the input state
-    - select an event to fire
-- Act:
-    - run the state (i.e. obtain the output state)
-- Assert:
-    - verify that the output state is how you expect it to be
-    - verify that the delta with the input state is what you expect it to be
-
-The most basic scenario is the so-called `null scenario`: one in which all is defaulted and barely any data is
-available. The charm has no config, no relations, no networks, and no leadership.
-
-With that, we can write the simplest possible scenario test:
-
-```python
-from scenario.state import State
-from ops.charm import CharmBase
-
-
-class MyCharm(CharmBase):
-    pass
-
-
-def test_scenario_base():
-    out = State().trigger(
-        'start', 
-        MyCharm, meta={"name": "foo"})
-    assert out.status.unit == ('unknown', '')
-```
-
-Now let's start making it more complicated.
-Our charm sets a special state if it has leadership on 'start':
-
-```python
-import pytest
-from scenario.state import State
-from ops.charm import CharmBase
-from ops.model import ActiveStatus
-
-
-class MyCharm(CharmBase):
-    def __init__(self, ...):
-        self.framework.observe(self.on.start, self._on_start)
-
-    def _on_start(self, _):
-        if self.unit.is_leader():
-            self.unit.status = ActiveStatus('I rule')
-        else:
-            self.unit.status = ActiveStatus('I am ruled')
-
-
-@pytest.mark.parametrize('leader', (True, False))
-def test_status_leader(leader):
-    out = State(leader=leader).trigger(
-        'start', 
-        MyCharm,
-        meta={"name": "foo"})
-    assert out.status.unit == ('active', 'I rule' if leader else 'I am ruled')
-```
-
-By defining the right state we can programmatically define what answers will the charm get to all the questions it can ask the juju model: am I leader? What are my relations? What is the remote unit I'm talking to? etc...
-
-## Relations
-
-You can write scenario tests to verify the shape of relation data:
-
-```python
-from ops.charm import CharmBase
-
-from scenario.state import Relation, State
-
-
-# This charm copies over remote app data to local unit data
-class MyCharm(CharmBase):
-    ...
-
-    def _on_event(self, e):
-        rel = e.relation
-        assert rel.app.name == 'remote'
-        assert rel.data[self.unit]['abc'] == 'foo'
-        rel.data[self.unit]['abc'] = rel.data[e.app]['cde']
-
-
-def test_relation_data():
-    out = State(relations=[
-        Relation(
-            endpoint="foo",
-            interface="bar",
-            remote_app_name="remote",
-            local_unit_data={"abc": "foo"},
-            remote_app_data={"cde": "baz!"},
-        ),
-    ]
-    ).trigger("start", MyCharm, meta={"name": "foo"})
-
-    assert out.relations[0].local_unit_data == {"abc": "baz!"}
-    # you can do this to check that there are no other differences:
-    assert out.relations == [
-        Relation(
-            endpoint="foo",
-            interface="bar",
-            remote_app_name="remote",
-            local_unit_data={"abc": "baz!"},
-            remote_app_data={"cde": "baz!"},
-        ),
-    ]
-
-# which is very idiomatic and superbly explicit. Noice.
-```
-
-## Containers
-
-When testing a kubernetes charm, you can mock container interactions.
-When using the null state (`State()`), there will be no containers. So if the charm were to `self.unit.containers`, it would get back an empty dict.
-
-To give the charm access to some containers, you need to pass them to the input state, like so:
-`State(containers=...)`
-
-An example of a scene including some containers:
-```python
-from scenario.state import Container, State
-state = State(containers=[
-    Container(name="foo", can_connect=True),
-    Container(name="bar", can_connect=False)
-])
-```
-
-In this case, `self.unit.get_container('foo').can_connect()` would return `True`, while for 'bar' it would give `False`.
-
-You can configure a container to have some files in it:
-
-```python
-from pathlib import Path
-
-from scenario.state import Container, State, Mount
-
-local_file = Path('/path/to/local/real/file.txt')
-
-state = State(containers=[
-    Container(name="foo",
-              can_connect=True,
-              mounts={'local': Mount('/local/share/config.yaml', local_file)})
-]
-)
-```
-
-In this case, if the charm were to:
-```python
-def _on_start(self, _):
-    foo = self.unit.get_container('foo')
-    content = foo.pull('/local/share/config.yaml').read()
-```
-
-then `content` would be the contents of our locally-supplied `file.txt`. You can use `tempdir` for nicely wrapping strings and passing them to the charm via the container.
-
-`container.push` works similarly, so you can write a test like:
-
-```python
-import tempfile
-from ops.charm import CharmBase
-from scenario.state import State, Container, Mount
-
-
-class MyCharm(CharmBase):
-    def _on_start(self, _):
-        foo = self.unit.get_container('foo')
-        foo.push('/local/share/config.yaml', "TEST", make_dirs=True)
-
-
-def test_pebble_push():
-    local_file = tempfile.TemporaryFile()
-    container = Container(name='foo',
-                          mounts={'local': Mount('/local/share/config.yaml', local_file.name)})
-    out = State(
-        containers=[container]
-    ).trigger(
-        container.pebble_ready_event,
-        MyCharm,
-        meta={"name": "foo", "containers": {"foo": {}}},
-    )
-    assert local_file.open().read() == "TEST"
-```
-
-`container.pebble_ready_event` is syntactic sugar for: `Event("foo-pebble-ready", container=container)`. The reason we need to associate the container with the event is that the Framework uses an envvar to determine which container the pebble-ready event is about (it does not use the event name). Scenario needs that information, similarly, for injecting that envvar into the charm's runtime.
-
-`container.exec` is a tad more complicated, but if you get to this low a level of simulation, you probably will have far worse issues to deal with.
-You need to specify, for each possible command the charm might run on the container, what the result of that would be: its return code, what will be written to stdout/stderr.
-
-```python
-from ops.charm import CharmBase
-
-from scenario.state import State, Container, ExecOutput
-
-LS_LL = """
-.rw-rw-r--  228 ubuntu ubuntu 18 jan 12:05 -- charmcraft.yaml    
-.rw-rw-r--  497 ubuntu ubuntu 18 jan 12:05 -- config.yaml        
-.rw-rw-r--  900 ubuntu ubuntu 18 jan 12:05 -- CONTRIBUTING.md    
-drwxrwxr-x    - ubuntu ubuntu 18 jan 12:06 -- lib                
-"""
-
-
-class MyCharm(CharmBase):
-    def _on_start(self, _):
-        foo = self.unit.get_container('foo')
-        proc = foo.exec(['ls', '-ll'])
-        stdout, _ = proc.wait_output()
-        assert stdout == LS_LL
-
-
-def test_pebble_exec():
-    container = Container(
-        name='foo',
-        exec_mock={
-            ('ls', '-ll'):  # this is the command we're mocking
-                ExecOutput(return_code=0,  # this data structure contains all we need to mock the call.
-                           stdout=LS_LL)
-        }
-    )
-    out = State(
-        containers=[container]
-    ).trigger(
-        container.pebble_ready_event,
-        MyCharm,
-        meta={"name": "foo", "containers": {"foo": {}}},
-    )
-```
-
-
-# Deferred events
-
-Scenario allows you to accurately simulate the Operator Framework's event queue. The event queue is responsible for keeping track of the deferred events. 
-On the input side, you can verify that if the charm triggers with this and that event in its queue (they would be there because they had been deferred in the previous run), then the output state is valid.
-
-```python
-from scenario import State, deferred
-
-
-class MyCharm(...):
-    ...
-    def _on_update_status(self, e):
-        e.defer()
-    def _on_start(self, e):
-        e.defer()
-
-        
-def test_start_on_deferred_update_status(MyCharm):
-    """Test charm execution if a 'start' is dispatched when in the previous run an update-status had been deferred."""
-    out = State(
-      deferred=[
-            deferred('update_status', 
-                     handler=MyCharm._on_update_status)
-        ]
-    ).trigger('start', MyCharm)
-    assert len(out.deferred) == 1
-    assert out.deferred[0].name == 'start'
-```
-
-You can also generate the 'deferred' data structure (called a `DeferredEvent`) from the corresponding Event (and the handler):
-
-```python
-from scenario import Event, Relation
-
-class MyCharm(...):
-    ...
-
-deferred_start = Event('start').deferred(MyCharm._on_start)
-deferred_install = Event('install').deferred(MyCharm._on_start)
-...
-
-# relation events:
-foo_relation = Relation('foo') 
-deferred_relation_changed_evt = foo_relation.changed_event.deferred(handler=MyCharm._on_foo_relation_changed)
-```
-
-On the output side, you can verify that an event that you expect to have been deferred during this trigger, has indeed been deferred.
-
-```python
-from scenario import State
-
-
-class MyCharm(...):
-    ...
-    def _on_start(self, e):
-        e.defer()
-
-        
-def test_defer(MyCharm):
-    out = State().trigger('start', MyCharm)
-    assert len(out.deferred) == 1
-    assert out.deferred[0].name == 'start'
-```
-
-
-## Deferring relation events
-
-If you want to test relation event deferrals, some extra care needs to be taken. RelationEvents hold references to the Relation instance they are about. So do they in Scenario. You can use the `deferred` helper to generate the data structure:
-
-```python
-from scenario import State, Relation, deferred
-
-
-class MyCharm(...):
-    ...
-    def _on_foo_relation_changed(self, e):
-        e.defer()
-
-        
-def test_start_on_deferred_update_status(MyCharm):
-    foo_relation = Relation('foo') 
-    State(
-      relations=[foo_relation],
-      deferred=[
-            deferred('foo_relation_changed', 
-                     handler=MyCharm._on_foo_relation_changed,
-                     relation=foo_relation)
-        ]
-    )
-```
-
-but you can also use a shortcut from the relation event itself, as mentioned above:
-
-```python
-from scenario import Relation
-
-class MyCharm(...):
-    ...
-
-foo_relation = Relation('foo') 
-foo_relation.changed_event.deferred(handler=MyCharm._on_foo_relation_changed)
-```
-
-
-## Fine-tuning
-The `deferred` helper Scenario provides will not support out of the box all custom event subclasses, or events emitted by charm libraries or objects other than the main charm class.
-
-For general-purpose usage, you will need to instantiate `DeferredEvent` directly.
-
-```python
-from scenario import DeferredEvent
-
-my_deferred_event = DeferredEvent(
-   handle_path='MyCharm/MyCharmLib/on/database_ready[1]',
-   owner='MyCharmLib',  # the object observing the event. Could also be MyCharm.
-   observer='_on_database_ready'
-)
-
-```
-
-
-# TODOS:
-- State-State consistency checks.
-- State-Metadata consistency checks.
-- When ops supports namespace packages, allow `pip install ops[scenario]` and nest the whole package under `/ops`.
-- Recorder
-=======
 THIS REPO IS BEING MIGRATED TO https://github.com/canonical/ops-scenario
-After the currently open PRs are closed, this repo will be euthanized. Don't open new issues/PRs in here.
->>>>>>> fa03c967
+After the currently open PRs are closed, this repo will be euthanized. Don't open new issues/PRs in here.